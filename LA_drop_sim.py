
import numpy as np
from scipy.integrate import solve_ivp
import matplotlib.pyplot as plt
from dataclasses import dataclass

# from scipy.ndimage import gaussian_filter


@dataclass
class FieldVariables:
    u_grid: np.ndarray  # Radial velocity grid
    w_grid: np.ndarray  # Vertical velocity grid
    p_grid: np.ndarray  # Pressure grid
    eta_grid: np.ndarray  # Viscosity grid
    sigma_grid: np.ndarray  # Surface tension grid
    rho_grid: np.ndarray  # Density grid
    diff_grid: np.ndarray  # Diffusivity grid


@dataclass
class SimulationParams:
    r_c: float  # Radius of the droplet in meters
    hmax0: float  # Initial droplet height at the center in meters
    Nr: int  # Number of radial points
    Nz: int  # Number of z-axis points
    Nt: int  # Number of time steps
    dr: float  # Radial grid spacing
    dz: float  # Vertical grid spacing
    dt: float  # Time step size
    rho: float  # Density of the liquid (kg/m^3)
    w_e: float  # Constant evaporation rate (m/s)
    sigma: float  # Surface tension (N/m)
    eta: float  # Viscosity (Pa*s)
    d_sigma_dr: float  # Surface tension gradient


def setup_grids(params: SimulationParams):
    """Set up the grid arrays and initial field values."""
    # Radial and vertical grids
    r = np.linspace(params.dr, params.r_c, params.Nr)  # r grid (avoiding r=0)
    z = np.linspace(0, params.hmax0, params.Nz)  # z grid

    # Initialize field arrays
    field_vars = FieldVariables(
        u_grid=np.zeros((params.Nr, params.Nz)),  # r velocity
        w_grid=np.zeros((params.Nr, params.Nz)),  # z velocity
        p_grid=np.zeros((params.Nr)),  # pressure
        eta_grid=params.eta * np.ones((params.Nr, params.Nz)),  # constant viscosity
        sigma_grid=params.sigma * np.ones((params.Nr)),  # constant surface tension
        rho_grid=params.rho * np.ones((params.Nr, params.Nz)),  # density
        diff_grid=params.rho * np.ones((params.Nr, params.Nz)),  # diffusivity
    )

    return r, z, field_vars


def setup_parabolic_initial_h_profile(r, h0, r_c, drop_fraction=1.0, order=2):
    drop_fraction = 1.0  # percent of r taken up with drop (vs 0)
    h = np.zeros_like(r)
    occupied_length = int(drop_fraction * len(r))
    h[:occupied_length] = h0 * (
        1 - (r[:occupied_length] / (drop_fraction * r_c)) ** order
    )
    return h


def setup_cap_initial_h_profile(r, h0, r_c, drop_fraction=1.0):
<<<<<<< HEAD
    R = (r_c**2 + h0**2) / (2*h0)
    theta = np.arccos(1-h0/R)
    
=======
    R = (r_c**2 + h0**2) / (2 * h0)
    theta = np.arccos(1 - h0 * R)

>>>>>>> addf9071
    # Calculate the contact angle in radians and convert to degrees
    contact_angle_rad = np.arcsin(r_c / R)
    contact_angle_deg = np.degrees(contact_angle_rad)

    # Compute the height profile using the spherical cap formula
    h_unnorm = np.sqrt(R**2 - r**2)
    h_unnorm = h_unnorm - np.min(h_unnorm)
    h_norm = h_unnorm / np.max(h_unnorm)
    h = h0 * h_norm

    return h, contact_angle_deg


def as_grad(x, dx):
    """Axis symmetric gradient (left side neumann boundary condition)"""
    x_padded = np.pad(x, (1, 0), mode="edge")
    grad_x = np.gradient(x_padded, dx, edge_order=2)
    return grad_x[1:]


def calc_pressure(params, r, z, field_vars, h):
    """Compute the radial pressure gradient using the nonlinear curvature formula."""
    dh_dr = as_grad(h, params.dr)
    curvature_term = (r * dh_dr) / np.sqrt(1 + dh_dr**2)
    d_curvature_dr = as_grad(curvature_term, params.dr)
    pressure = -params.sigma * (1 / r) * d_curvature_dr
    return pressure


def compute_u_velocity(params, r, z, field_vars, h):
    """Compute radial velocity u(r, z, t) using the given equation."""
    u_grid = np.zeros_like(field_vars.u_grid)
    pressure = calc_pressure(params, r, z, field_vars, h)
    dp_dr = as_grad(pressure, params.dr)
    for i in range(len(r)):
        h_r = h[i]
        for j, z_val in enumerate(z):
            integrand = (-(dp_dr[i]) * (h_r - z) + params.d_sigma_dr) / params.eta
            u_grid[i, j] = np.trapz(integrand[: j + 1], dx=params.dz)
    u_grid = interp_h_mask_grid(u_grid, h, z)

    # TODO this is a huge issue, maybe solved by interpolating
    # intead of jsut grabbing binary boundary cells
    # could also be solved by tracking the boundary and moving the discretization
    # u_grid = gaussian_filter(u_grid, sigma=1)

    return u_grid


def compute_w_velocity(params, r, z, field_vars, h):
    w_grid = np.zeros_like(field_vars.w_grid)
    ur_grid = field_vars.u_grid * r[:, None]
    d_ur_grid_dr = np.gradient(ur_grid, params.dr, axis=0)
    integrand = (1 / r[:, None]) * d_ur_grid_dr
    for j in range(1, len(z)):  # ignore BC
        w_grid[:, j] = -1 * np.trapz(integrand[:, : j + 1], dx=params.dz, axis=1)
    w_grid = interp_h_mask_grid(w_grid, h, z)
    w_grid[0, :] = w_grid[1, :]  # hack to deal with numerical issues at r ~ 0
    return w_grid


def h_mask_grid(grid_data, h, z):
    masked_grid = np.array(grid_data)
    for i in range(masked_grid.shape[0]):
        h_r = h[i]
        for j in range(masked_grid.shape[1]):
            z_val = z[j]
            if z_val > h_r:
                masked_grid[i, j] = 0
    return masked_grid

<<<<<<< HEAD
def evap_velocity (D, M, A, B, C, T):
    R = 8.314 # [J/(mol*K)]
    p_sat = 10**(A-B/(C+T-273.15)) #Antoine's Equation
    m_dot = -D*M*p_sat/(R*T)
    dh_dr = as_grad(h,dr)
    w_e = -m_dot/rho* np.sqrt(1 + dh_dr^2)
    return w_e

def update_height(h, r, sigma, d_sigma_dr, eta, rho, w_e, dr, dz, dt):
    """Update the height profile based on the radial velocity and evaporation rate."""
    # compute u(r,z,t)
    u_grid = compute_u_velocity(h, sigma, d_sigma_dr, eta, dr, dz)
    
=======

def interp_h_mask_grid(grid_data, h, z):
    dz = z[1] - z[0]
    masked_grid = np.array(grid_data)
    for i in range(masked_grid.shape[0]):
        h_r = h[i]
        lower_index = np.searchsorted(z, h_r) - 1  # last index beneath boundary
        if 0 <= lower_index < len(z) - 1:
            z_below = z[lower_index]
            value_above = masked_grid[i, lower_index + 1]
            occupation_percent = (h_r - z_below) / dz
            masked_grid[i, lower_index + 1] = occupation_percent * value_above
            masked_grid[i, lower_index + 2 :] = 0
        elif 0 >= lower_index:
            masked_grid[i, :] = 0
    return masked_grid


def calculate_dh_dt(t, params, r, z, field_vars, h):
    """Calculate dh/dt from u velocities for integration with solve_ivp"""
    h = h.reshape(len(r))

    # Compute the radial velocity field u(r, z, t)
    u_grid = compute_u_velocity(params, r, z, field_vars, h)

>>>>>>> addf9071
    # Integrate r * u over z from 0 to h for each radial position
    integral_u_r = np.trapz(r[:, None] * u_grid, dx=params.dz, axis=1)
    grad_u_r = as_grad(integral_u_r, params.dr)

    # Calculate dh/dt as radial term plus evaporation rate
    radial_term = (-1 / r) * grad_u_r
    radial_term[0] = radial_term[3]
    radial_term[1] = radial_term[3]
    radial_term[2] = radial_term[3]
    dh_dt = radial_term + params.w_e

    return dh_dt


def run_forward_euler_simulation(params, r, z, field_vars, h0):
    h_profiles = [h0.copy()]
    h = h0.copy()

    for t in range(params.Nt):
        dh_dt = calculate_dh_dt(t * params.dt, params, r, z, field_vars, h)
        h = h + params.dt * dh_dt  # Forward Euler step
        h = np.maximum(h, 0)  # Ensure non-negative height
        h_profiles.append(h.copy())

    h_profiles = np.array(h_profiles)
    return h_profiles


def run_BDF_simulation(params, r, z, field_vars, h0):
    # Define the wrapper ODE function for solve_ivp
    def ode_func(t, h):
        return calculate_dh_dt(t, params, r, z, field_vars, h)

    # solve of t span
    t_span = (0, params.Nt * params.dt)
    t_eval = np.linspace(0, t_span[1], params.Nt)  # store solution at

    sol = solve_ivp(
        ode_func, t_span, h0, method="BDF", t_eval=t_eval  # BDF for stiff problems
    )

    h_profiles = sol.y.T
    return h_profiles


# TODO use actual params
def plot_height_profile_evolution(r, h_profiles):
    """Plot the evolution of the height profile over time."""
    plt.figure(figsize=(10, 6))
    for i, h_t in enumerate(h_profiles):
        plt.plot(r * 1e3, h_t * 1e6, c="dimgrey")
    plt.plot(r * 1e3, h_profiles[-1] * 1e6, c="r", label="final")
    plt.xlabel("Radius (mm)")
    plt.ylabel("Height (µm)")
    plt.legend()
    plt.title("Evolution of Droplet Height Profile Over Time")
    plt.show()


# def calculate_dh_dt(t, params, r, z, field_vars, h):
#     """calculate dh_dt from u velocities"""
#     u_grid = compute_u_velocity(params, r, z, field_vars, h)
#     integral_u_r = np.trapz(r[:, None] * u_grid, dx=params.dz, axis=1)
#     grad_u_r = as_grad(integral_u_r, params.dr)
#     radial_term = (-1 / r) * grad_u_r
#     dh_dt = radial_term + params.w_e # add constant evaporation (for now)
#     return dh_dt


def eval(params, r, z, field_vars, h0):
    h_profiles = run_forward_euler_simulation(params, r, z, field_vars, h0)
    plot_height_profile_evolution(r, h_profiles)


def inspect(params, r, z, field_vars, h):
    dh_dr = as_grad(h, params.dr)
    curvature_term = (r * dh_dr) / np.sqrt(1 + dh_dr**2)
    d_curvature_dr = as_grad(curvature_term, params.dr)
    pressure = calc_pressure(params, r, z, field_vars, h)
    dp_dr = as_grad(pressure, params.dr)

    u_grid = compute_u_velocity(params, r, z, field_vars, h)
    integral_u_r = np.trapz(r[:, None] * u_grid, dx=params.dz, axis=1)
    grad_u_r = as_grad(integral_u_r, params.dr)
    radial_term = (-1 / r) * grad_u_r
    radial_term[0] = radial_term[3]
    radial_term[1] = radial_term[3]
    radial_term[2] = radial_term[3]
    dh_dt = radial_term + params.w_e

    plt.plot(h / np.max(np.abs(h)), label="h")
    plt.plot(dh_dr / np.max(np.abs(dh_dr)), label="dh/dr")
    plt.legend()
    plt.show()

    plt.plot(curvature_term / np.max(np.abs(curvature_term)), label="curvature")
    plt.plot(d_curvature_dr / np.max(np.abs(d_curvature_dr)), label="d curvature / dr")
    plt.legend()
    plt.show()

    plt.plot(pressure / np.max(np.abs(pressure)), label="pressure")
    plt.plot(dp_dr / np.max(np.abs(dp_dr)), label="dp/dr")
    plt.legend()
    plt.show()

    plt.plot(integral_u_r / np.max(np.abs(integral_u_r)), label="integral_u_r")
    plt.plot(grad_u_r / np.max(np.abs(grad_u_r)), label="grad_u_r")
    plt.legend()
    plt.show()

    plt.plot(radial_term, label="radial_term")
    plt.legend()
    plt.show()

    plt.plot(dh_dt, label="dh_dt")
    plt.legend()
    plt.show()

    plt.plot(h, label="h")
    plt.plot(h + params.dt * dh_dt, label="h_t+1")
    plt.legend()
    plt.show()

def plot_velocity(params, r, z, field_vars, h):
    field_vars.u_grid = compute_u_velocity(params, r, z, field_vars, h)
    field_vars.w_grid = compute_w_velocity(params, r, z, field_vars, h)

    plt.figure(figsize=(10, 6))
    plt.imshow(
        field_vars.u_grid.T,
        aspect="auto",
        origin="lower",
        extent=[0, params.r_c, 0, np.max(z)],
        cmap="viridis",
    )
    plt.plot(
        r, h, color="red", linewidth=2, label="Height profile $h(r)$"
    )  # Overlay height profile
    plt.xlabel("Radius (m)")
    plt.ylabel("Height (m)")
    plt.colorbar(label="Radial velocity $u(r, z)$")
    plt.title("Radial Velocity Field and Height Profile")
    plt.legend()
    plt.show()

    # Plot vertical velocity (w) with height profile overlay
    plt.figure(figsize=(10, 6))
    plt.imshow(
        field_vars.w_grid.T,
        aspect="auto",
        origin="lower",
        extent=[0, params.r_c, 0, np.max(z)],
        cmap="viridis",
    )
    plt.plot(
        r, h, color="red", linewidth=2, label="Height profile $h(r)$"
    )  # Overlay height profile
    plt.xlabel("Radius (m)")
    plt.ylabel("Height (m)")
    plt.colorbar(label="Vertical velocity $w(r, z)$")
    plt.title("Vertical Velocity Field and Height Profile")
    plt.legend()
    plt.show()


def run():
    # Define the simulation parameters
    params = SimulationParams(
        r_c=1e-3,          # Radius of the droplet in meters
        hmax0=5e-4,        # Initial droplet height at the center in meters
        Nr=200,            # Number of radial points
        Nz=110,            # Number of z-axis points
        Nt=2,              # Number of time steps
        dr=1e-3 / 200,     # Radial grid spacing
        dz=5e-4 / 110,     # Vertical grid spacing
        dt=1e-5,           # Time step size eg 1e-5
        rho=1,             # Density of the liquid (kg/m^3) eg 1
        w_e=-0.0,          # Constant evaporation rate (m/s) eg 1e-4
        sigma=0.072,       # Surface tension (N/m) eg 0.072
        eta=1e-3,          # Viscosity (Pa*s) eg 1e-3
        d_sigma_dr=0.0,    # Surface tension gradient
    )

    # Initialize the grids and field variables
    r, z, field_vars = setup_grids(params)
    h = setup_parabolic_initial_h_profile(
        r, params.hmax0, params.r_c, drop_fraction=1.0, order=4
    )

    eval(params, r, z, field_vars, h)
    inspect(params, r, z, field_vars, h)
    plot_velocity(params, r, z, field_vars, h)


if __name__ == "__main__":
<<<<<<< HEAD
    # Define Parameters
    r_c = 1e-3         # Radius of the droplet in meters
    hmax0 = 5e-4       # Initial droplet height at the center in meters
    Nr = 200           # Number of radial points
    Nz = 110           # Number of z axis points
    Nt = 100           # Number of time steps
    dr = r_c / Nr      # Radial grid spacing
    dz = hmax0 / Nz    # Radial grid spacing
    dt = 1e-3          # Time step size
    rho = 1            # Density of the liquid (kg/m^3) (should normalize out for constant density)
    w_e = -1e-4        # Constant evaporation rate (m/s) eg 1e-6
    sigma = 0.072      # Surface tension (N/m) 0.072 for water
    eta = 1e-3         # Viscosity (Pa*s) 1e-3 for water (use constant for now)
    d_sigma_dr = 1e-5  # Constant surface tension gradient (for Marangoni effect) eg 1e-5

    # setup grid and height profile

    # Radial grid (excluding r=0 to avoid singularity)
    r = np.linspace(dr, r_c, Nr)         # r grid
    z = np.linspace(0, hmax0, Nz)        # z grid

    # setup fields
    u_grid = np.zeros((Nr, Nz))          # r velocity
    w_grid = np.zeros((Nr, Nz))          # z velocity
    # not used field variables from here down
    p_grid = np.zeros((Nr))              # pressure
    eta_grid = eta * np.ones((Nr, Nz))   # constant viscosity
    sigma_grid = sigma * np.ones((Nr))   # constant surface tension
    rho_grid = rho * np.ones((Nr, Nz))   # density
    diff_grid = rho * np.ones((Nr, Nz))  # diffusivity D_ab

    # initialize height profile
    # recomend using 4th order for testing (since it is further from steady state)
    h, theta = setup_cap_initial_h_profile(r, hmax0, r_c, drop_fraction=1.0)
    # h = setup_parabolic_initial_h_profile(r, hmax0, r_c, drop_fraction=1.0, order=4)
    # h = hmax0 - (hmax0/r_c) * r
    
    # plotting_eval()
    # eval()
    inspect()
    plot_velocity(u_grid, w_grid, r, z)
=======
    run()
>>>>>>> addf9071
<|MERGE_RESOLUTION|>--- conflicted
+++ resolved
@@ -66,15 +66,9 @@
 
 
 def setup_cap_initial_h_profile(r, h0, r_c, drop_fraction=1.0):
-<<<<<<< HEAD
     R = (r_c**2 + h0**2) / (2*h0)
     theta = np.arccos(1-h0/R)
     
-=======
-    R = (r_c**2 + h0**2) / (2 * h0)
-    theta = np.arccos(1 - h0 * R)
-
->>>>>>> addf9071
     # Calculate the contact angle in radians and convert to degrees
     contact_angle_rad = np.arcsin(r_c / R)
     contact_angle_deg = np.degrees(contact_angle_rad)
@@ -146,7 +140,6 @@
                 masked_grid[i, j] = 0
     return masked_grid
 
-<<<<<<< HEAD
 def evap_velocity (D, M, A, B, C, T):
     R = 8.314 # [J/(mol*K)]
     p_sat = 10**(A-B/(C+T-273.15)) #Antoine's Equation
@@ -155,12 +148,6 @@
     w_e = -m_dot/rho* np.sqrt(1 + dh_dr^2)
     return w_e
 
-def update_height(h, r, sigma, d_sigma_dr, eta, rho, w_e, dr, dz, dt):
-    """Update the height profile based on the radial velocity and evaporation rate."""
-    # compute u(r,z,t)
-    u_grid = compute_u_velocity(h, sigma, d_sigma_dr, eta, dr, dz)
-    
-=======
 
 def interp_h_mask_grid(grid_data, h, z):
     dz = z[1] - z[0]
@@ -186,7 +173,6 @@
     # Compute the radial velocity field u(r, z, t)
     u_grid = compute_u_velocity(params, r, z, field_vars, h)
 
->>>>>>> addf9071
     # Integrate r * u over z from 0 to h for each radial position
     integral_u_r = np.trapz(r[:, None] * u_grid, dx=params.dz, axis=1)
     grad_u_r = as_grad(integral_u_r, params.dr)
@@ -382,48 +368,4 @@
 
 
 if __name__ == "__main__":
-<<<<<<< HEAD
-    # Define Parameters
-    r_c = 1e-3         # Radius of the droplet in meters
-    hmax0 = 5e-4       # Initial droplet height at the center in meters
-    Nr = 200           # Number of radial points
-    Nz = 110           # Number of z axis points
-    Nt = 100           # Number of time steps
-    dr = r_c / Nr      # Radial grid spacing
-    dz = hmax0 / Nz    # Radial grid spacing
-    dt = 1e-3          # Time step size
-    rho = 1            # Density of the liquid (kg/m^3) (should normalize out for constant density)
-    w_e = -1e-4        # Constant evaporation rate (m/s) eg 1e-6
-    sigma = 0.072      # Surface tension (N/m) 0.072 for water
-    eta = 1e-3         # Viscosity (Pa*s) 1e-3 for water (use constant for now)
-    d_sigma_dr = 1e-5  # Constant surface tension gradient (for Marangoni effect) eg 1e-5
-
-    # setup grid and height profile
-
-    # Radial grid (excluding r=0 to avoid singularity)
-    r = np.linspace(dr, r_c, Nr)         # r grid
-    z = np.linspace(0, hmax0, Nz)        # z grid
-
-    # setup fields
-    u_grid = np.zeros((Nr, Nz))          # r velocity
-    w_grid = np.zeros((Nr, Nz))          # z velocity
-    # not used field variables from here down
-    p_grid = np.zeros((Nr))              # pressure
-    eta_grid = eta * np.ones((Nr, Nz))   # constant viscosity
-    sigma_grid = sigma * np.ones((Nr))   # constant surface tension
-    rho_grid = rho * np.ones((Nr, Nz))   # density
-    diff_grid = rho * np.ones((Nr, Nz))  # diffusivity D_ab
-
-    # initialize height profile
-    # recomend using 4th order for testing (since it is further from steady state)
-    h, theta = setup_cap_initial_h_profile(r, hmax0, r_c, drop_fraction=1.0)
-    # h = setup_parabolic_initial_h_profile(r, hmax0, r_c, drop_fraction=1.0, order=4)
-    # h = hmax0 - (hmax0/r_c) * r
-    
-    # plotting_eval()
-    # eval()
-    inspect()
-    plot_velocity(u_grid, w_grid, r, z)
-=======
-    run()
->>>>>>> addf9071
+    run()